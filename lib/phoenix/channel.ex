--- conflicted
+++ resolved
@@ -103,16 +103,6 @@
    but you'll need to define the catch-all clause yourself once you define an
    `handle_out/3` clause.
 
-
-  ### PubSub Configuration
-
-  By default, the name of the channel's PubSub server is inflected from the
-  channel module name, which should match the PubSub adapter name(s) in
-  your supervision tree. You can override the defaults by passing the
-  `:pubsub_server` option to `use`:
-
-      use Phoenix.Channel, pubsub_server: :my_special_pub
-
   """
 
   use Behaviour
@@ -134,21 +124,9 @@
                                                                      {:leave, Socket.t} |
                                                                      {:error, reason :: term, Socket.t}
 
-<<<<<<< HEAD
-  defmacro __using__(options \\ []) do
-=======
   defmacro __using__(_) do
->>>>>>> 91efaf5b
     quote do
-      options = unquote(options)
       @behaviour unquote(__MODULE__)
-<<<<<<< HEAD
-      @pubsub_server options[:pubsub_server] ||
-        Phoenix.Naming.base_concat(__MODULE__, "PubSub")
-
-
-      import unquote(__MODULE__), only: [reply: 3]
-=======
 
       import unquote(__MODULE__), only: [reply: 3,
                                          broadcast: 3,
@@ -159,35 +137,12 @@
                                          broadcast_from: 4,
                                          broadcast_from!: 3,
                                          broadcast_from!: 4]
->>>>>>> 91efaf5b
       import Phoenix.Socket
-
-      def pubsub_server, do: @pubsub_server
 
       def leave(message, socket), do: {:ok, socket}
 
       def handle_out(event, message, socket) do
         reply(socket, event, message)
-      end
-
-      def broadcast_from(socket = %Socket{}, event, msg) do
-        Phoenix.Channel.broadcast_from(@pubsub_server, socket, event, msg)
-      end
-      def broadcast_from!(socket = %Socket{}, event, msg) do
-        Phoenix.Channel.broadcast_from!(@pubsub_server, socket, event, msg)
-      end
-      def broadcast_from(from, topic, event, msg) when is_map(msg) do
-        Phoenix.Channel.broadcast_from(@pubsub_server, from, topic, event, msg)
-      end
-      def broadcast_from!(from, topic, event, msg) when is_map(msg) do
-        Phoenix.Channel.broadcast_from!(@pubsub_server, from, topic, event, msg)
-      end
-
-      def broadcast(topic_or_socket, event, msg) do
-        Phoenix.Channel.broadcast(@pubsub_server, topic_or_socket, event, msg)
-      end
-      def broadcast!(topic_or_socket, event, msg) do
-        Phoenix.Channel.broadcast!(@pubsub_server, topic_or_socket, event, msg)
       end
 
       defoverridable leave: 2, handle_out: 3
@@ -205,12 +160,9 @@
       :ok
 
   """
-<<<<<<< HEAD
-=======
   def broadcast(%Socket{} = socket, event, msg) do
     Phoenix.Channel.broadcast(socket.pubsub_server, socket, event, msg)
   end
->>>>>>> 91efaf5b
   def broadcast(server, topic, event, message) when is_binary(topic) do
     broadcast_from server, :none, topic, event, message
   end
@@ -223,12 +175,9 @@
   Same as `Phoenix.Channel.broadcast/4`, but
   raises `Phoenix.PubSub.BroadcastError` if broadcast fails
   """
-<<<<<<< HEAD
-=======
   def broadcast!(%Socket{} = socket, event, msg) do
     Phoenix.Channel.broadcast!(socket.pubsub_server, socket, event, msg)
   end
->>>>>>> 91efaf5b
   def broadcast!(server, topic, event, message) when is_binary(topic) do
     broadcast_from! server, :none, topic, event, message
   end
@@ -248,12 +197,9 @@
       :ok
 
   """
-<<<<<<< HEAD
-=======
   def broadcast_from(%Socket{} = socket, event, msg) do
     Phoenix.Channel.broadcast_from(socket.pubsub_server, socket, event, msg)
   end
->>>>>>> 91efaf5b
   def broadcast_from(pubsub_server, socket = %Socket{}, event, message) do
     broadcast_from(pubsub_server, socket.pid, socket.topic, event, message)
     {:ok, socket}
@@ -271,12 +217,9 @@
   Same as `Phoenix.Channel.broadcast_from/4`, but
   raises `Phoenix.PubSub.BroadcastError` if broadcast fails
   """
-<<<<<<< HEAD
-=======
   def broadcast_from!(%Socket{} = socket, event, msg) do
     Phoenix.Channel.broadcast_from!(socket.pubsub_server, socket, event, msg)
   end
->>>>>>> 91efaf5b
   def broadcast_from!(pubsub_server, socket = %Socket{}, event, message) do
     broadcast_from!(pubsub_server, socket.pid, socket.topic, event, message)
     {:ok, socket}
