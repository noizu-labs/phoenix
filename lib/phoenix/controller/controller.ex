--- conflicted
+++ resolved
@@ -1,10 +1,7 @@
 defmodule Phoenix.Controller do
   import Plug.Conn
-<<<<<<< HEAD
   alias Phoenix.Status
-=======
   alias Phoenix.Mime
->>>>>>> d2d6be6f
 
   defmacro __using__(_options) do
     quote do
@@ -75,11 +72,7 @@
 
     html conn, status, """
       <html>
-<<<<<<< HEAD
-        <h2>(#{inspect exception.__struct__}) #{exception.message}</h2>
-=======
         <h2>(#{inspect exception_type}) #{Exception.message(exception)}</h2>
->>>>>>> d2d6be6f
         <h4>Stacktrace</h4>
         <body>
           <pre>#{Exception.format_stacktrace stacktrace}</pre>
